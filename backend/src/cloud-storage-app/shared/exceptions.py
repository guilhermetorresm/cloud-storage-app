--- conflicted
+++ resolved
@@ -1,4 +1,3 @@
-<<<<<<< HEAD
 """
 Exceções customizadas para a aplicação Cloud Storage.
 Seguindo a arquitetura Clean, as exceções estão organizadas por domínio.
@@ -9,7 +8,7 @@
 
 class CloudStorageException(Exception):
     """Exceção base para toda a aplicação"""
-    
+
     def __init__(
         self,
         message: str,
@@ -33,7 +32,7 @@
 
 class ValidationException(DomainException):
     """Exceção para erros de validação de domínio"""
-    
+
     def __init__(self, message: str, field: Optional[str] = None, value: Any = None):
         super().__init__(
             message=message,
@@ -42,42 +41,11 @@
         )
         self.field = field
         self.value = value
-=======
-# src/cloud_storage/shared/exceptions.py
-from typing import Optional, Dict, Any
-
-
-class CloudStorageException(Exception):
-    """Exceção base para todas as exceções do sistema"""
-    
-    def __init__(self, message: str, details: Optional[Dict[str, Any]] = None):
-        super().__init__(message)
-        self.message = message
-        self.details = details or {}
-
-
-class DomainException(CloudStorageException):
-    """Exceção base para violações de regras de domínio"""
-    
-    def __init__(self, message: str, details: Optional[Dict[str, Any]] = None):
-        super().__init__(message, details)
-
-
-class ValidationException(DomainException):
-    """Exceção para erros de validação de dados"""
-    
-    def __init__(self, field: str, message: str, value: Any = None):
-        super().__init__(f"Validation error in field '{field}': {message}")
-        self.field = field
-        self.value = value
-        self.details = {"field": field, "value": value}
->>>>>>> debeaf5b
 
 
 class BusinessRuleException(DomainException):
     """Exceção para violações de regras de negócio"""
-<<<<<<< HEAD
-    
+
     def __init__(self, message: str, rule: str):
         super().__init__(
             message=message,
@@ -98,7 +66,7 @@
 
 class UserNotFoundException(UserException):
     """Usuário não encontrado"""
-    
+
     def __init__(self, user_id: str):
         super().__init__(
             message=f"User with ID '{user_id}' not found",
@@ -109,7 +77,7 @@
 
 class UserAlreadyExistsException(UserException):
     """Usuário já existe"""
-    
+
     def __init__(self, email: str):
         super().__init__(
             message=f"User with email '{email}' already exists",
@@ -120,7 +88,7 @@
 
 class InvalidCredentialsException(UserException):
     """Credenciais inválidas"""
-    
+
     def __init__(self):
         super().__init__(
             message="Invalid email or password",
@@ -139,7 +107,7 @@
 
 class FileNotFoundException(FileException):
     """Arquivo não encontrado"""
-    
+
     def __init__(self, file_id: str):
         super().__init__(
             message=f"File with ID '{file_id}' not found",
@@ -150,7 +118,7 @@
 
 class FileAccessDeniedException(FileException):
     """Acesso ao arquivo negado"""
-    
+
     def __init__(self, file_id: str, user_id: str):
         super().__init__(
             message=f"Access denied to file '{file_id}' for user '{user_id}'",
@@ -161,7 +129,7 @@
 
 class FileTooLargeException(FileException):
     """Arquivo muito grande"""
-    
+
     def __init__(self, size: int, max_size: int):
         super().__init__(
             message=f"File size ({size} bytes) exceeds maximum allowed ({max_size} bytes)",
@@ -172,7 +140,7 @@
 
 class InvalidFileTypeException(FileException):
     """Tipo de arquivo inválido"""
-    
+
     def __init__(self, file_type: str, allowed_types: list[str]):
         super().__init__(
             message=f"File type '{file_type}' not allowed. Allowed types: {', '.join(allowed_types)}",
@@ -183,7 +151,7 @@
 
 class FileAlreadyExistsException(FileException):
     """Arquivo já existe"""
-    
+
     def __init__(self, filename: str, folder_id: Optional[str] = None):
         super().__init__(
             message=f"File '{filename}' already exists in this location",
@@ -203,7 +171,7 @@
 
 class TokenExpiredException(AuthenticationException):
     """Token expirado"""
-    
+
     def __init__(self):
         super().__init__(
             message="Authentication token has expired",
@@ -213,7 +181,7 @@
 
 class InvalidTokenException(AuthenticationException):
     """Token inválido"""
-    
+
     def __init__(self):
         super().__init__(
             message="Invalid authentication token",
@@ -228,7 +196,7 @@
 
 class InsufficientPermissionsException(AuthorizationException):
     """Permissões insuficientes"""
-    
+
     def __init__(self, required_permission: str):
         super().__init__(
             message=f"Insufficient permissions. Required: {required_permission}",
@@ -248,7 +216,7 @@
 
 class DatabaseException(InfrastructureException):
     """Exceção para erros de banco de dados"""
-    
+
     def __init__(self, message: str, original_error: Optional[Exception] = None):
         super().__init__(
             message=f"Database error: {message}",
@@ -259,7 +227,7 @@
 
 class StorageException(InfrastructureException):
     """Exceção para erros de armazenamento (S3, etc.)"""
-    
+
     def __init__(self, message: str, operation: str, original_error: Optional[Exception] = None):
         super().__init__(
             message=f"Storage error during {operation}: {message}",
@@ -273,60 +241,10 @@
 
 class ExternalServiceException(InfrastructureException):
     """Exceção para erros de serviços externos"""
-    
+
     def __init__(self, service: str, message: str, status_code: Optional[int] = None):
         super().__init__(
             message=f"External service '{service}' error: {message}",
             error_code="EXTERNAL_SERVICE_ERROR",
             details={"service": service, "status_code": status_code}
-        )
-=======
-    pass
-
-
-class EntityNotFoundException(DomainException):
-    """Exceção quando uma entidade não é encontrada"""
-    
-    def __init__(self, entity_type: str, identifier: str):
-        message = f"{entity_type} with identifier '{identifier}' not found"
-        super().__init__(message)
-        self.entity_type = entity_type
-        self.identifier = identifier
-        self.details = {"entity_type": entity_type, "identifier": identifier}
-
-
-class EntityAlreadyExistsException(DomainException):
-    """Exceção quando uma entidade já existe"""
-    
-    def __init__(self, entity_type: str, identifier: str):
-        message = f"{entity_type} with identifier '{identifier}' already exists"
-        super().__init__(message)
-        self.entity_type = entity_type
-        self.identifier = identifier
-        self.details = {"entity_type": entity_type, "identifier": identifier}
-
-
-class InfrastructureException(CloudStorageException):
-    """Exceção base para problemas de infraestrutura"""
-    pass
-
-
-class DatabaseException(InfrastructureException):
-    """Exceção para problemas relacionados ao banco de dados"""
-    pass
-
-
-class StorageException(InfrastructureException):
-    """Exceção para problemas relacionados ao armazenamento"""
-    pass
-
-
-class AuthenticationException(CloudStorageException):
-    """Exceção para problemas de autenticação"""
-    pass
-
-
-class AuthorizationException(CloudStorageException):
-    """Exceção para problemas de autorização"""
-    pass
->>>>>>> debeaf5b
+        )