--- conflicted
+++ resolved
@@ -1,16 +1,8 @@
-<<<<<<< HEAD
-import axios from 'axios';
-
-const api = axios.create({
-  baseURL: process.env.REACT_APP_API_URL // 'http://localhost:8080'
-=======
-// src/services/api.js
 import axios from 'axios';
 
 const api = axios.create({
   baseURL: process.env.REACT_APP_API_URL, // 'http://localhost:8080'
   withCredentials: true // caso use cookies (JWT via cookie, por exemplo)
->>>>>>> f739fe71
 });
 
 export default api;